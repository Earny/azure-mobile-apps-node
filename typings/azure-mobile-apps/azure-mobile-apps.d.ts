--- conflicted
+++ resolved
@@ -3,12 +3,6 @@
 // Definitions by: Microsoft Azure <https://github.com/Azure/>
 // Definitions: https://github.com/DefinitelyTyped/DefinitelyTyped
 
-<<<<<<< HEAD
-// Express dependency must include express.d.ts manually -
-//      tsd install express -so
-// Rremoving <reference path="../../../express/express.d.ts" />
-=======
->>>>>>> a9483572
 /// <reference path="../azure-sb/azure-sb.d.ts" />
 
 declare module "azure-mobile-apps" {
@@ -158,11 +152,8 @@
         }
 
         interface Auth {
-            secret?: string;
-            azureSigningKey?: string;
+            secret: string;
             validateTokens?: boolean;
-            audience?: string;
-            issuer?: string;
         }
 
         interface Logging {
