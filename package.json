--- conflicted
+++ resolved
@@ -34,11 +34,8 @@
     "rewire": "^2.3.4",
     "sinon": "^1.16.1",
     "sinon-chai": "^2.8.0",
-<<<<<<< HEAD
-    "sinon-as-promised": "4.0.0"
-=======
+    "sinon-as-promised": "4.0.0",
     "supertest": "^1.1.0",
     "supertest-as-promised": "^2.0.1"
->>>>>>> 3fd4f5fa
   }
 }