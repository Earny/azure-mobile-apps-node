--- conflicted
+++ resolved
@@ -48,13 +48,8 @@
     @function read
     @param {module:azure-mobile-apps/express/tables/table~tableOperationHandler} handler - A function containing logic to execute each time a table read is performed.
     @example
-<<<<<<< HEAD
-var table = require('azure-mobile-apps/express').table();
+var table = require('azure-mobile-apps').table();
 table.read.authorize = true;
-=======
-var table = require('azure-mobile-apps').table();
-table.read.authorise = true;
->>>>>>> 844bd760
 table.read.use(customMiddleware, table.operation);
 table.read(function (context) {
     // add an additional query operator
