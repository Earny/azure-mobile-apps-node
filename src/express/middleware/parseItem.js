// ----------------------------------------------------------------------------
// Copyright (c) Microsoft Corporation. All rights reserved.
// ----------------------------------------------------------------------------
var bodyParser = require('body-parser'),
    strings = require('../../utilities/strings'),
    uuid = require('node-uuid');

module.exports = function (table) {
    return function (req, res, next) {
        req.azureMobile.table = table;
        bodyParser.json()(req, res, callback);

        function callback(error) {
            if(error) {
                next(error);
            } else {
                var item = req.body;

                if(!idsMatch()) {
                    next(badRequest('The item ID and querystring ID did not match'));
                } else {
                    // for PATCH operations, the ID can come from the querystring
                    // if no id was specified by the client, set one here. This will be overwritten by autoIncrement if set
                    item.id = req.params.id || item.id || uuid.v4();

                    // set version property from if-match header, if specified
                    var etag = req.get('if-match');
                    if(etag) {
<<<<<<< HEAD
                        item.version = strings.extractEtag(etag);
=======
                        item.version = strings.getVersionFromEtag(etag);;
>>>>>>> bcf9cda3
                    }

                    req.azureMobile.item = item;
                    next();
                }

                function idsMatch() {
                    return item.id === undefined || req.params.id === undefined || item.id.toString() === req.params.id.toString();
                }
            }
        }

        function badRequest(message) {
            var error = new Error(message);
            error.badRequest = true;
            return error;
        }
    };
};<|MERGE_RESOLUTION|>--- conflicted
+++ resolved
@@ -1,52 +1,48 @@
-// ----------------------------------------------------------------------------
-// Copyright (c) Microsoft Corporation. All rights reserved.
-// ----------------------------------------------------------------------------
-var bodyParser = require('body-parser'),
-    strings = require('../../utilities/strings'),
-    uuid = require('node-uuid');
-
-module.exports = function (table) {
-    return function (req, res, next) {
-        req.azureMobile.table = table;
-        bodyParser.json()(req, res, callback);
-
-        function callback(error) {
-            if(error) {
-                next(error);
-            } else {
-                var item = req.body;
-
-                if(!idsMatch()) {
-                    next(badRequest('The item ID and querystring ID did not match'));
-                } else {
-                    // for PATCH operations, the ID can come from the querystring
-                    // if no id was specified by the client, set one here. This will be overwritten by autoIncrement if set
-                    item.id = req.params.id || item.id || uuid.v4();
-
-                    // set version property from if-match header, if specified
-                    var etag = req.get('if-match');
-                    if(etag) {
-<<<<<<< HEAD
-                        item.version = strings.extractEtag(etag);
-=======
-                        item.version = strings.getVersionFromEtag(etag);;
->>>>>>> bcf9cda3
-                    }
-
-                    req.azureMobile.item = item;
-                    next();
-                }
-
-                function idsMatch() {
-                    return item.id === undefined || req.params.id === undefined || item.id.toString() === req.params.id.toString();
-                }
-            }
-        }
-
-        function badRequest(message) {
-            var error = new Error(message);
-            error.badRequest = true;
-            return error;
-        }
-    };
-};+// ----------------------------------------------------------------------------
+// Copyright (c) Microsoft Corporation. All rights reserved.
+// ----------------------------------------------------------------------------
+var bodyParser = require('body-parser'),
+    strings = require('../../utilities/strings'),
+    uuid = require('node-uuid');
+
+module.exports = function (table) {
+    return function (req, res, next) {
+        req.azureMobile.table = table;
+        bodyParser.json()(req, res, callback);
+
+        function callback(error) {
+            if(error) {
+                next(error);
+            } else {
+                var item = req.body;
+
+                if(!idsMatch()) {
+                    next(badRequest('The item ID and querystring ID did not match'));
+                } else {
+                    // for PATCH operations, the ID can come from the querystring
+                    // if no id was specified by the client, set one here. This will be overwritten by autoIncrement if set
+                    item.id = req.params.id || item.id || uuid.v4();
+
+                    // set version property from if-match header, if specified
+                    var etag = req.get('if-match');
+                    if(etag) {
+                        item.version = strings.getVersionFromEtag(etag);
+                    }
+
+                    req.azureMobile.item = item;
+                    next();
+                }
+
+                function idsMatch() {
+                    return item.id === undefined || req.params.id === undefined || item.id.toString() === req.params.id.toString();
+                }
+            }
+        }
+
+        function badRequest(message) {
+            var error = new Error(message);
+            error.badRequest = true;
+            return error;
+        }
+    };
+};